--- conflicted
+++ resolved
@@ -69,26 +69,7 @@
             self.intervals.extend_from_slice(&[start, end]);
             return;
         }
-<<<<<<< HEAD
         self.add_remove_middle(start, end, true);
-=======
-        let last_ind = self.intervals.len() - 1;
-        if self.intervals[last_ind - 1] <= start {
-            if self.intervals[last_ind] < start {
-                self.intervals.extend_from_slice(&[start, end]);
-            } else {
-                self.intervals[last_ind] = cmp::max(end, self.intervals[last_ind]);
-            }
-        } else if end <= self.intervals[1] {
-            if end < self.intervals[0] {
-                self.intervals.splice(..0, [start, end].iter().copied());
-            } else {
-                self.intervals[0] = cmp::min(self.intervals[0], start);
-            }
-        } else {
-            self.add_remove_middle(start, end, true);
-        }
->>>>>>> 7bd27a78
     }
 
     /// Add the character to the UnicodeSetBuilder
